--- conflicted
+++ resolved
@@ -24,17 +24,10 @@
 
 // Server config is the config of titan server
 type Server struct {
-<<<<<<< HEAD
-	Auth          string `cfg:"auth;;;client connetion auth"`
-	Listen        string `cfg:"listen; 0.0.0.0:7369; netaddr; address to listen"`
-	MaxConnection int64  `cfg:"max-connection;1000;numeric;client connection count"`
-=======
-	Tikv             Tikv   `cfg:"tikv"`
 	Auth             string `cfg:"auth;;;client connetion auth"`
 	Listen           string `cfg:"listen; 0.0.0.0:7369; netaddr; address to listen"`
 	MaxConnection    int64  `cfg:"max-connection;1000;numeric;client connection count"`
 	ListZipThreshold int    `cfg:"list-zip-threshold;100;numeric;the max limit length of elements in list"`
->>>>>>> e1ccca71
 }
 
 // Tikv config is the config of tikv sdk
