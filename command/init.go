package command

var txnCommands map[string]TxnCommand
var commands map[string]Desc

func init() {
	// txnCommands will be searched in multi/exec
	txnCommands = map[string]TxnCommand{
		// lists
		"lindex":  LIndex,
		"linsert": LInsert,
		"llen":    LLen,
		"lpop":    LPop,
		"lpush":   LPush,
		"lpushx":  LPushx,
		"lrange":  LRange,
		"lset":    LSet,
		"rpush":   RPush,
		"rpushx":  RPushx,

		// strings
		"get":      Get,
		"set":      Set,
		"mget":     MGet,
		"mset":     MSet,
		"strlen":   Strlen,
		"append":   Append,
		"getset":   GetSet,
		"getrange": GetRange,
		// "msetnx":   MSetNx,
		"setnx":    SetNx,
		"setex":    SetEx,
		"psetex":   PSetEx,
		"setrange": SetRange,
		"setbit":   SetBit,
		// "bitop":       BitOp,
		// "bitfield":    BitField,
		"getbit":      GetBit,
		"bitpos":      BitPos,
		"bitcount":    BitCount,
		"incr":        Incr,
		"incrby":      IncrBy,
		"decr":        Decr,
		"decrby":      DecrBy,
		"incrbyfloat": IncrByFloat,

		// keys
		"type":      Type,
		"exists":    Exists,
		"keys":      Keys,
		"del":       Delete,
		"expire":    Expire,
		"expireat":  ExpireAt,
		"pexpire":   PExpire,
		"pexpireat": PExpireAt,
		"persist":   Persist,
		"ttl":       TTL,
		"pttl":      PTTL,
		"object":    Object,
		"scan":      Scan,
		"randomkey": RandomKey,

		// server
		"debug":    Debug,
		"flushdb":  FlushDB,
		"flushall": FlushAll,

		// hashes
		"hdel":         HDel,
		"hset":         HSet,
		"hget":         HGet,
		"hgetall":      HGetAll,
		"hexists":      HExists,
		"hincrby":      HIncrBy,
		"hincrbyfloat": HIncrByFloat,
		"hkeys":        HKeys,
		"hvals":        HVals,
		"hlen":         HLen,
		"hstrlen":      HStrLen,
		"hsetnx":       HSetNX,
		"hmget":        HMGet,
		"hmset":        HMSet,
		"hmslot":       HMSlot,
		"hscan":        HScan,

		// sets
		"sadd":      SAdd,
		"smembers":  SMembers,
		"scard":     SCard,
		"sismember": SIsmember,
		"spop":      SPop,
		"srem":      SRem,
		"sunion":    SUnion,
		"sinter":    SInter,
		"sdiff":     SDiff,
		"smove":     SMove,
<<<<<<< HEAD
=======

		//zsets(sorted sets)
		"zadd":      ZAdd,
		"zrange":    ZRange,
		"zrevrange": ZRevRange,
		"ZRem":      ZRem,
		"zcard":     ZCard,
		"zscore":    ZScore,
>>>>>>> 2bc32fe1
	}

	// commands contains all commands that open to clients
	// exec should not be in this table to avoid 'initialization loop', and it indeed not necessary be here in fact.
	commands = map[string]Desc{
		// connections
		"auth":   Desc{Proc: Auth, Cons: Constraint{2, flags("sltF"), 0, 0, 0}},
		"echo":   Desc{Proc: Echo, Cons: Constraint{2, flags("F"), 0, 0, 0}},
		"ping":   Desc{Proc: Ping, Cons: Constraint{-1, flags("tF"), 0, 0, 0}},
		"quit":   Desc{Proc: Quit, Cons: Constraint{1, 0, 0, 0, 0}},
		"select": Desc{Proc: Select, Cons: Constraint{2, flags("lF"), 0, 0, 0}},
		"swapdb": Desc{Proc: SwapDB, Cons: Constraint{3, flags("wF"), 0, 0, 0}},

		// transactions, exec and discard should called explicitly, so they are registered here
		"multi":   Desc{Proc: Multi, Cons: Constraint{1, flags("sF"), 0, 0, 0}},
		"watch":   Desc{Proc: Watch, Cons: Constraint{-2, flags("sF"), 1, -1, 1}},
		"unwatch": Desc{Proc: Unwatch, Cons: Constraint{1, flags("sF"), 0, 0, 0}},

		// lists
		"lindex":  Desc{Proc: AutoCommit(LIndex), Cons: Constraint{3, flags("r"), 1, 1, 1}},
		"linsert": Desc{Proc: AutoCommit(LInsert), Cons: Constraint{5, flags("wm"), 1, 1, 1}},
		"llen":    Desc{Proc: AutoCommit(LLen), Cons: Constraint{2, flags("rF"), 1, 1, 1}},
		"lpop":    Desc{Proc: AutoCommit(LPop), Cons: Constraint{2, flags("wF"), 1, 1, 1}},
		"lpush":   Desc{Proc: AutoCommit(LPush), Cons: Constraint{-3, flags("wmF"), 1, 1, 1}},
		"lpushx":  Desc{Proc: AutoCommit(LPushx), Cons: Constraint{3, flags("wmF"), 1, 1, 1}},
		"lrange":  Desc{Proc: AutoCommit(LRange), Cons: Constraint{4, flags("r"), 1, 1, 1}},
		"lset":    Desc{Proc: AutoCommit(LSet), Cons: Constraint{4, flags("wm"), 1, 1, 1}},
		"rpush":   Desc{Proc: AutoCommit(RPush), Cons: Constraint{-3, flags("wmF"), 1, 1, 1}},
		"rpushx":  Desc{Proc: AutoCommit(RPushx), Cons: Constraint{-3, flags("wmF"), 1, 1, 1}},

		// strings
		"get":         Desc{Proc: AutoCommit(Get), Cons: Constraint{2, flags("rF"), 1, 1, 1}},
		"set":         Desc{Proc: AutoCommit(Set), Cons: Constraint{-3, flags("wm"), 1, 1, 1}},
		"setnx":       Desc{Proc: AutoCommit(SetNx), Cons: Constraint{3, flags("wmF"), 1, 1, 1}},
		"setex":       Desc{Proc: AutoCommit(SetEx), Cons: Constraint{4, flags("wm"), 1, 1, 1}},
		"psetex":      Desc{Proc: AutoCommit(PSetEx), Cons: Constraint{4, flags("wm"), 1, 1, 1}},
		"mget":        Desc{Proc: AutoCommit(MGet), Cons: Constraint{-2, flags("rF"), 1, -1, 1}},
		"mset":        Desc{Proc: AutoCommit(MSet), Cons: Constraint{-3, flags("wm"), 1, -1, 2}},
		"msetnx":      Desc{Proc: AutoCommit(MSetNx), Cons: Constraint{-3, flags("wm"), 1, -1, 2}},
		"strlen":      Desc{Proc: AutoCommit(Strlen), Cons: Constraint{2, flags("rF"), 1, 1, 1}},
		"append":      Desc{Proc: AutoCommit(Append), Cons: Constraint{3, flags("wm"), 1, 1, 1}},
		"setrange":    Desc{Proc: AutoCommit(SetRange), Cons: Constraint{4, flags("wm"), 1, 1, 1}},
		"getrange":    Desc{Proc: AutoCommit(GetRange), Cons: Constraint{4, flags("r"), 1, 1, 1}},
		"incr":        Desc{Proc: AutoCommit(Incr), Cons: Constraint{2, flags("wmF"), 1, 1, 1}},
		"decr":        Desc{Proc: AutoCommit(Decr), Cons: Constraint{2, flags("wmF"), 1, 1, 1}},
		"incrby":      Desc{Proc: AutoCommit(IncrBy), Cons: Constraint{3, flags("wmF"), 1, 1, 1}},
		"decrby":      Desc{Proc: AutoCommit(DecrBy), Cons: Constraint{3, flags("wmF"), 1, 1, 1}},
		"incrbyfloat": Desc{Proc: AutoCommit(IncrByFloat), Cons: Constraint{3, flags("wmF"), 1, 1, 1}},
		"setbit":      Desc{Proc: AutoCommit(SetBit), Cons: Constraint{4, flags("wm"), 1, 1, 1}},
		// "bitop":       Desc{Proc: AutoCommit(BitOp), Cons: Constraint{-4, flags("wm"), 2, -1, 1}},
		// "bitfield":    Desc{Proc: AutoCommit(BitField), Cons: Constraint{-2, flags("wm"), 1, 1, 1}},
		"getbit":   Desc{Proc: AutoCommit(GetBit), Cons: Constraint{3, flags("r"), 1, 1, 1}},
		"bitcount": Desc{Proc: AutoCommit(BitCount), Cons: Constraint{-2, flags("r"), 1, 1, 1}},
		"bitpos":   Desc{Proc: AutoCommit(BitPos), Cons: Constraint{-3, flags("r"), 1, 1, 1}},

		// keys
		"type":      Desc{Proc: AutoCommit(Type), Cons: Constraint{2, flags("rF"), 1, 1, 1}},
		"exists":    Desc{Proc: AutoCommit(Exists), Cons: Constraint{-2, flags("rF"), 1, -1, 1}},
		"keys":      Desc{Proc: AutoCommit(Keys), Cons: Constraint{-2, flags("rS"), 0, 0, 0}},
		"del":       Desc{Proc: AutoCommit(Delete), Cons: Constraint{-2, flags("w"), 1, -1, 1}},
		"expire":    Desc{Proc: AutoCommit(Expire), Cons: Constraint{3, flags("wF"), 1, 1, 1}},
		"expireat":  Desc{Proc: AutoCommit(ExpireAt), Cons: Constraint{3, flags("wF"), 1, 1, 1}},
		"pexpire":   Desc{Proc: AutoCommit(PExpire), Cons: Constraint{3, flags("wF"), 1, 1, 1}},
		"pexpireat": Desc{Proc: AutoCommit(PExpireAt), Cons: Constraint{3, flags("wF"), 1, 1, 1}},
		"persist":   Desc{Proc: AutoCommit(Persist), Cons: Constraint{2, flags("wF"), 1, 1, 1}},
		"ttl":       Desc{Proc: AutoCommit(TTL), Cons: Constraint{2, flags("rF"), 1, 1, 1}},
		"pttl":      Desc{Proc: AutoCommit(PTTL), Cons: Constraint{2, flags("rF"), 1, 1, 1}},
		"object":    Desc{Proc: AutoCommit(Object), Cons: Constraint{-2, flags("rR"), 0, 0, 0}},
		"scan":      Desc{Proc: AutoCommit(Scan), Cons: Constraint{-2, flags("rR"), 0, 0, 0}},
		"randomkey": Desc{Proc: AutoCommit(RandomKey), Cons: Constraint{1, flags("rR"), 0, 0, 0}},

		// server
		"monitor":  Desc{Proc: Monitor, Cons: Constraint{1, flags("as"), 0, 0, 0}},
		"client":   Desc{Proc: Client, Cons: Constraint{-2, flags("as"), 0, 0, 0}},
		"debug":    Desc{Proc: AutoCommit(Debug), Cons: Constraint{-2, flags("as"), 0, 0, 0}},
		"command":  Desc{Proc: RedisCommand, Cons: Constraint{0, flags("lt"), 0, 0, 0}},
		"flushdb":  Desc{Proc: AutoCommit(FlushDB), Cons: Constraint{-1, flags("w"), 0, 0, 0}},
		"flushall": Desc{Proc: AutoCommit(FlushAll), Cons: Constraint{-1, flags("w"), 0, 0, 0}},
		"time":     Desc{Proc: Time, Cons: Constraint{1, flags("RF"), 0, 0, 0}},
		"info":     Desc{Proc: Info, Cons: Constraint{-1, flags("lt"), 0, 0, 0}},

		// hashes
		"hdel":         Desc{Proc: AutoCommit(HDel), Cons: Constraint{-3, flags("wF"), 1, 1, 1}},
		"hset":         Desc{Proc: AutoCommit(HSet), Cons: Constraint{-4, flags("wmF"), 1, 1, 1}},
		"hget":         Desc{Proc: AutoCommit(HGet), Cons: Constraint{3, flags("rF"), 1, 1, 1}},
		"hgetall":      Desc{Proc: AutoCommit(HGetAll), Cons: Constraint{2, flags("r"), 1, 1, 1}},
		"hexists":      Desc{Proc: AutoCommit(HExists), Cons: Constraint{3, flags("rF"), 1, 1, 1}},
		"hincrby":      Desc{Proc: AutoCommit(HIncrBy), Cons: Constraint{4, flags("wmF"), 1, 1, 1}},
		"hincrbyfloat": Desc{Proc: AutoCommit(HIncrByFloat), Cons: Constraint{4, flags("wmF"), 1, 1, 1}},
		"hkeys":        Desc{Proc: AutoCommit(HKeys), Cons: Constraint{2, flags("rS"), 1, 1, 1}},
		"hvals":        Desc{Proc: AutoCommit(HVals), Cons: Constraint{2, flags("rS"), 1, 1, 1}},
		"hlen":         Desc{Proc: AutoCommit(HLen), Cons: Constraint{2, flags("rF"), 1, 1, 1}},
		"hstrlen":      Desc{Proc: AutoCommit(HStrLen), Cons: Constraint{3, flags("rF"), 1, 1, 1}},
		"hsetnx":       Desc{Proc: AutoCommit(HSetNX), Cons: Constraint{4, flags("wmF"), 1, 1, 1}},
		"hmget":        Desc{Proc: AutoCommit(HMGet), Cons: Constraint{-3, flags("rF"), 1, 1, 1}},
		"hmset":        Desc{Proc: AutoCommit(HMSet), Cons: Constraint{-3, flags("wmF"), 1, 1, 1}},
		"hmslot":       Desc{Proc: AutoCommit(HMSlot), Cons: Constraint{3, flags("wF"), 1, 1, 1}},
		"hscan":        Desc{Proc: AutoCommit(HScan), Cons: Constraint{-3, flags("rR"), 0, 0, 0}},

		// sets
		"sadd":      Desc{Proc: AutoCommit(SAdd), Cons: Constraint{-3, flags("wmF"), 1, 1, 1}},
		"smembers":  Desc{Proc: AutoCommit(SMembers), Cons: Constraint{2, flags("rS"), 1, 1, 1}},
		"scard":     Desc{Proc: AutoCommit(SCard), Cons: Constraint{2, flags("rF"), 1, 1, 1}},
		"sismember": Desc{Proc: AutoCommit(SIsmember), Cons: Constraint{3, flags("rF"), 1, 1, 1}},
		"spop":      Desc{Proc: AutoCommit(SPop), Cons: Constraint{-2, flags("wRF"), 1, 1, 1}},
		"srem":      Desc{Proc: AutoCommit(SRem), Cons: Constraint{-3, flags("wF"), 1, 1, 1}},
		"sunion":    Desc{Proc: AutoCommit(SUnion), Cons: Constraint{-2, flags("rS"), 1, -1, 1}},
		"sinter":    Desc{Proc: AutoCommit(SInter), Cons: Constraint{-2, flags("rS"), 1, -1, 1}},
		"sdiff":     Desc{Proc: AutoCommit(SDiff), Cons: Constraint{-2, flags("rS"), 1, -1, 1}},
		"smove":     Desc{Proc: AutoCommit(SMove), Cons: Constraint{4, flags("wF"), 1, 2, 1}},
<<<<<<< HEAD
=======

		// zsets
		"zadd":      Desc{Proc: AutoCommit(ZAdd), Cons: Constraint{-4, flags("wmF"), 1, 1, 1}},
		"zrange":    Desc{Proc: AutoCommit(ZRange), Cons: Constraint{-4, flags("rF"), 1, 1, 1}},
		"zrevrange": Desc{Proc: AutoCommit(ZRevRange), Cons: Constraint{-4, flags("rF"), 1, 1, 1}},
		"zrem":      Desc{Proc: AutoCommit(ZRem), Cons: Constraint{-3, flags("wF"), 1, 1, 1}},
		"zcard":     Desc{Proc: AutoCommit(ZCard), Cons: Constraint{2, flags("rF"), 1, 1, 1}},
		"zscore":    Desc{Proc: AutoCommit(ZScore), Cons: Constraint{3, flags("rF"), 1, 1, 1}},
>>>>>>> 2bc32fe1
	}
}<|MERGE_RESOLUTION|>--- conflicted
+++ resolved
@@ -94,8 +94,6 @@
 		"sinter":    SInter,
 		"sdiff":     SDiff,
 		"smove":     SMove,
-<<<<<<< HEAD
-=======
 
 		//zsets(sorted sets)
 		"zadd":      ZAdd,
@@ -104,7 +102,6 @@
 		"ZRem":      ZRem,
 		"zcard":     ZCard,
 		"zscore":    ZScore,
->>>>>>> 2bc32fe1
 	}
 
 	// commands contains all commands that open to clients
@@ -215,8 +212,6 @@
 		"sinter":    Desc{Proc: AutoCommit(SInter), Cons: Constraint{-2, flags("rS"), 1, -1, 1}},
 		"sdiff":     Desc{Proc: AutoCommit(SDiff), Cons: Constraint{-2, flags("rS"), 1, -1, 1}},
 		"smove":     Desc{Proc: AutoCommit(SMove), Cons: Constraint{4, flags("wF"), 1, 2, 1}},
-<<<<<<< HEAD
-=======
 
 		// zsets
 		"zadd":      Desc{Proc: AutoCommit(ZAdd), Cons: Constraint{-4, flags("wmF"), 1, 1, 1}},
@@ -225,6 +220,5 @@
 		"zrem":      Desc{Proc: AutoCommit(ZRem), Cons: Constraint{-3, flags("wF"), 1, 1, 1}},
 		"zcard":     Desc{Proc: AutoCommit(ZCard), Cons: Constraint{2, flags("rF"), 1, 1, 1}},
 		"zscore":    Desc{Proc: AutoCommit(ZScore), Cons: Constraint{3, flags("rF"), 1, 1, 1}},
->>>>>>> 2bc32fe1
 	}
 }