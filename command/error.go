package command

import (
	"errors"
	"fmt"
)

// RedisError defines redis protocol error
type RedisError error

const (
	// UnKnownCommandStr is the command not find
	UnKnownCommandStr = "unknown command '%s'"
	// WrongArgs is for wrong number of arguments error
	WrongArgs = "ERR wrong number of arguments for '%s' command"
)

var (
	// OK is the simple string "OK" return to client
	OK = "OK"

	// Empty is the simple string "EMPTY" return to client
	Empty = "Empty"

	// Queued is the simple string "QUEUED" return to client
	Queued = "QUEUED"

	// ErrProtocol invalid request
	ErrProtocol = errors.New("ERR invalid request")

	// ErrUnAuth Authentication required
	ErrUnAuth = errors.New("ERR Authentication required")

	// ErrAuthInvalid invalid password
	ErrAuthInvalid = errors.New("ERR invalid password")

	// ErrAuthUnSet Client sent AUTH, but no password is set
	ErrAuthUnSet = errors.New("ERR Client sent AUTH, but no password is set")

	// ErrUnImplement this command is un implement
	ErrUnImplement = errors.New("ERR this command is un implement")

	// ErrInvalidDB invalid DB index
	ErrInvalidDB = errors.New("ERR invalid DB index")

	// ErrTikv TIKV ERROR
	ErrExpire = errors.New("ERR invalid expire time in set")

	// ErrInteger value is not an integer or out of range
	ErrInteger = errors.New("ERR value is not an integer or out of range")

	// ErrBitInteger bit is not an integer or out of range
	ErrBitInteger = errors.New("ERR bit is not an integer or out of range")

	// ErrBitOffset bit offset is not an integer or out of range
	ErrBitOffset = errors.New("ERR bit offset is not an integer or out of range")

	// ErrOffset offset is out of range
	ErrOffset = errors.New("ERR offset is out of range")

	// ErrIndex offset is out of range
	ErrIndex = errors.New("ERR index out of range")

	// ErrSyntax syntax error
	ErrSyntax = errors.New("ERR syntax error")

<<<<<<< HEAD
	// ErrType Operation against a key holding the wrong kind of value
	ErrType = errors.New("WRONGTYPE Operation against a key holding the wrong kind of value")

=======
>>>>>>> a949d7ee
	// ErrMSet wrong number of arguments for MSET
	ErrMSet = errors.New("ERR wrong number of arguments for MSET")

	// ErrNoSuchKey reteurn on lset for key which no exist
	ErrNoSuchKey = errors.New("ERR no such key")

	// ErrReturnType return data type error
	ErrReturnType = errors.New("ERR return data type error")

	//ErrMaximum allows the maximum size of a string
	ErrMaximum = errors.New("ERR string exceeds maximum allowed size")

	// ErrMultiNested indicates a nested multi command which is not allowed
	ErrMultiNested = errors.New("ERR MULTI calls can not be nested")
	// ErrTypeMismatchi Operation against a key holding the wrong kind of value
	ErrTypeMismatch = errors.New(" WRONGTYPE Operation against a key holding the wrong kind of value")
	//EmptyArray error
	EmptyArray = errors.New("EmptyArray error")
)

//ErrUnKnownCommand return RedisError of the cmd
func ErrUnKnownCommand(cmd string) error {
	return fmt.Errorf(UnKnownCommandStr, cmd)
}

// ErrWrongArgs return RedisError of the cmd
func ErrWrongArgs(cmd string) error {
	return fmt.Errorf(WrongArgs, cmd)
}<|MERGE_RESOLUTION|>--- conflicted
+++ resolved
@@ -64,12 +64,6 @@
 	// ErrSyntax syntax error
 	ErrSyntax = errors.New("ERR syntax error")
 
-<<<<<<< HEAD
-	// ErrType Operation against a key holding the wrong kind of value
-	ErrType = errors.New("WRONGTYPE Operation against a key holding the wrong kind of value")
-
-=======
->>>>>>> a949d7ee
 	// ErrMSet wrong number of arguments for MSET
 	ErrMSet = errors.New("ERR wrong number of arguments for MSET")
 
