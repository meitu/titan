package command

import (
	"errors"
	"fmt"
)

// RedisError defines redis protocol error
type RedisError error

const (
	// UnKnownCommandStr is the command not find
	UnKnownCommandStr = "unknown command '%s'"
	// WrongArgs is for wrong number of arguments error
	WrongArgs = "ERR wrong number of arguments for '%s' command"
)

var (
	// OK is the simple string "OK" return to client
	OK = "OK"

	// Empty is the simple string "EMPTY" return to client
	Empty = "Empty"

	// Queued is the simple string "QUEUED" return to client
	Queued = "QUEUED"

	// ErrProtocol invalid request
	ErrProtocol = errors.New("ERR invalid request")

	// ErrUnAuth Authentication required
	ErrUnAuth = errors.New("ERR Authentication required")

	// ErrAuthInvalid invalid password
	ErrAuthInvalid = errors.New("ERR invalid password")

	// ErrAuthUnSet Client sent AUTH, but no password is set
	ErrAuthUnSet = errors.New("ERR Client sent AUTH, but no password is set")

	// ErrUnImplement this command is un implement
	ErrUnImplement = errors.New("ERR this command is un implement")

	// ErrInvalidDB invalid DB index
	ErrInvalidDB = errors.New("ERR invalid DB index")

	// ErrTikv TIKV ERROR
	// ErrTikv = errors.New("TIKV ERROR")

	// ErrInteger value is not an integer or out of range
	ErrInteger = errors.New("ERR value is not an integer or out of range")

	// ErrBitInteger bit is not an integer or out of range
	ErrBitInteger = errors.New("ERR bit is not an integer or out of range")

	// ErrBitOffset bit offset is not an integer or out of range
	ErrBitOffset = errors.New("ERR bit offset is not an integer or out of range")

	// ErrOffset offset is out of range
	ErrOffset = errors.New("ERR offset is out of range")

	// ErrIndex offset is out of range
	ErrIndex = errors.New("ERR index out of range")

	// ErrSyntax syntax error
	ErrSyntax = errors.New("ERR syntax error")

<<<<<<< HEAD
=======
	// ErrValue value is not an integer or out of range
	// ErrValue = errors.New("ERR value is not an integer or out of range")

>>>>>>> 17a8bfb4
	// ErrType Operation against a key holding the wrong kind of value
	ErrType = errors.New("WRONGTYPE Operation against a key holding the wrong kind of value")

	// ErrMSet wrong number of arguments for MSET
	ErrMSet = errors.New("ERR wrong number of arguments for MSET")

	// ErrNoSuchKey reteurn on lset for key which no exist
	ErrNoSuchKey = errors.New("ERR no such key")

	// ErrReturnType return data type error
	ErrReturnType = errors.New("ERR return data type error")

	//ErrMaximum allows the maximum size of a string
	ErrMaximum = errors.New("ERR string exceeds maximum allowed size")

	// ErrMultiNested indicates a nested multi command which is not allowed
	ErrMultiNested = errors.New("ERR MULTI calls can not be nested")
	// ErrTypeMismatch
	ErrTypeMismatch = errors.New(" WRONGTYPE Operation against a key holding the wrong kind of value")
	//EmptyArray error
	EmptyArray = errors.New("EmptyArray error")
)

//ErrUnKnownCommand return RedisError of the cmd
func ErrUnKnownCommand(cmd string) error {
	return fmt.Errorf(UnKnownCommandStr, cmd)
}

// ErrWrongArgs return RedisError of the cmd
func ErrWrongArgs(cmd string) error {
	return fmt.Errorf(WrongArgs, cmd)
}<|MERGE_RESOLUTION|>--- conflicted
+++ resolved
@@ -64,12 +64,6 @@
 	// ErrSyntax syntax error
 	ErrSyntax = errors.New("ERR syntax error")
 
-<<<<<<< HEAD
-=======
-	// ErrValue value is not an integer or out of range
-	// ErrValue = errors.New("ERR value is not an integer or out of range")
-
->>>>>>> 17a8bfb4
 	// ErrType Operation against a key holding the wrong kind of value
 	ErrType = errors.New("WRONGTYPE Operation against a key holding the wrong kind of value")
 
