package db

import (
	"strconv"
)

type StringMeta struct {
	Object
	Value []byte
}

type String struct {
	meta StringMeta
	key  []byte
	txn  *Transaction
}

func GetString(txn *Transaction, key []byte) (*String, error) {
	str := &String{txn: txn, key: key}
	now := Now()
	mkey := MetaKey(txn.db, key)
	meta, err := txn.t.Get(mkey)
	if err != nil {
		if IsErrNotFound(err) {
			return str, nil
		}
		return nil, err
	}
	if err := str.decode(meta); err != nil {
		return nil, err
	}
	if str.meta.Type != ObjectString {
		return nil, ErrTypeMismatch
	}
	if str.meta.Encoding != ObjectEncodingRaw {
		return nil, ErrTypeMismatch
	}
	str.meta.UpdatedAt = now
	return str, nil
}

//NewString  create new string object
func NewString(txn *Transaction, key []byte) *String {
	str := &String{txn: txn, key: key}
	now := Now()
	str.meta.CreatedAt = now
	str.meta.UpdatedAt = now
	str.meta.ExpireAt = 0
	str.meta.ID = UUID()
	str.meta.Type = ObjectString
	str.meta.Encoding = ObjectEncodingRaw
	return str
}

//Gets the value information for the key from db
func (s *String) Get() ([]byte, error) {
	if !s.Exist() {
		return nil, ErrKeyNotFound
	}
	return s.meta.Value, nil
}

func (s *String) Set(val []byte, expire ...int64) error {
	timestamp := Now()
	mkey := MetaKey(s.txn.db, s.key)
	if len(expire) != 0 && expire[0] > 0 {
		old := s.meta.ExpireAt
		s.meta.ExpireAt = timestamp + expire[0]
<<<<<<< HEAD
		if err := expireAt(s.txn, mkey, s.meta.ID, old, s.meta.ExpireAt); err != nil {
=======
		if err := expireAt(s.txn.t, mkey, s.meta.ID, old, s.meta.ExpireAt); err != nil {
>>>>>>> 88e36d1b
			return err
		}
	} else {
		//可能key不存在过期,因此不关系返回的错误
		unExpireAt(s.txn, mkey, s.meta.ExpireAt)
		s.meta.ExpireAt = 0
	}
	s.meta.Value = val
	return s.txn.t.Set(mkey, s.encode())
}

//Len value len
func (s *String) Len() (int, error) {
	return len(s.meta.Value), nil
}

//Exist return ture if key exist
func (s *String) Exist() bool {
	if s.meta.Value == nil {
		return false
	}
	return true
}

func (s *String) Append(value []byte) (int, error) {
	s.meta.Value = append(s.meta.Value, value...)
	s.meta.ExpireAt = 0
	if err := s.txn.t.Set(MetaKey(s.txn.db, s.key), s.encode()); err != nil {
		return 0, err
	}
	return len(s.meta.Value), nil
}

func (s *String) GetSet(value []byte) ([]byte, error) {
	v := s.meta.Value
	if err := s.Set(value); err != nil {
		return nil, err
	}
	return v, nil
}

func (s *String) GetRange(start, end int) []byte {
	vlen := len(s.meta.Value)
	if end < 0 {
		end = vlen + end
	}
	if start < 0 {
		start = vlen + start
	}
	if start > end || start > vlen || end < 0 {
		return nil
	}
	if end > vlen {
		end = vlen
	}
	if start < 0 {
		start = 0
	}
	return s.meta.Value[start:][:end+1]
}

//TODO bug
func (s *String) SetRange(offset int64, value []byte) error {
	/*
		vlen := len(value)
		if vlen < offset+len(ctx.Args[2]) {
			value = append(value, make([]byte, len(ctx.Args[2])+offset-vlen)...)
		}
		copy(value[offset:], ctx.Args[2])
	*/
	return s.Set(value)
}

func (s *String) Incr(delta int64) (int64, error) {
	value := s.meta.Value
	if value != nil {
		v, err := strconv.ParseInt(string(value), 10, 64)
		if err != nil {
			return 0, ErrInteger
		}
		delta = v + delta
	}

	vs := strconv.FormatInt(delta, 10)
	if err := s.Set([]byte(vs)); err != nil {
		return 0, err
	}
	return delta, nil

}

func (s *String) Incrf(delta float64) (float64, error) {
	value := s.meta.Value
	if value != nil {
		v, err := strconv.ParseFloat(string(value), 64)
		if err != nil {
			return 0, ErrInteger
		}
		delta = v + delta
	}

	vs := strconv.FormatFloat(delta, 'e', -1, 64)
	if err := s.Set([]byte(vs)); err != nil {
		return 0, err
	}
	return delta, nil
}

func (s *String) encode() []byte {
	b := EncodeObject(&s.meta.Object)
	b = append(b, s.meta.Value...)
	return b
}

func (s *String) decode(b []byte) error {
	obj, err := DecodeObject(b)
	if err != nil {
		return err
	}

	timestamp := Now()
	if obj.ExpireAt != 0 && obj.ExpireAt < timestamp {
		return nil
	}

	s.meta.Object = *obj
	if len(b) > ObjectEncodingLength {
		s.meta.Value = b[ObjectEncodingLength:]
	}
	return nil
}<|MERGE_RESOLUTION|>--- conflicted
+++ resolved
@@ -10,7 +10,7 @@
 }
 
 type String struct {
-	meta StringMeta
+	Meta StringMeta
 	key  []byte
 	txn  *Transaction
 }
@@ -19,23 +19,23 @@
 	str := &String{txn: txn, key: key}
 	now := Now()
 	mkey := MetaKey(txn.db, key)
-	meta, err := txn.t.Get(mkey)
+	Meta, err := txn.t.Get(mkey)
 	if err != nil {
 		if IsErrNotFound(err) {
 			return str, nil
 		}
 		return nil, err
 	}
-	if err := str.decode(meta); err != nil {
+	if err := str.decode(Meta); err != nil {
 		return nil, err
 	}
-	if str.meta.Type != ObjectString {
+	if str.Meta.Type != ObjectString {
 		return nil, ErrTypeMismatch
 	}
-	if str.meta.Encoding != ObjectEncodingRaw {
+	if str.Meta.Encoding != ObjectEncodingRaw {
 		return nil, ErrTypeMismatch
 	}
-	str.meta.UpdatedAt = now
+	str.Meta.UpdatedAt = now
 	return str, nil
 }
 
@@ -43,12 +43,12 @@
 func NewString(txn *Transaction, key []byte) *String {
 	str := &String{txn: txn, key: key}
 	now := Now()
-	str.meta.CreatedAt = now
-	str.meta.UpdatedAt = now
-	str.meta.ExpireAt = 0
-	str.meta.ID = UUID()
-	str.meta.Type = ObjectString
-	str.meta.Encoding = ObjectEncodingRaw
+	str.Meta.CreatedAt = now
+	str.Meta.UpdatedAt = now
+	str.Meta.ExpireAt = 0
+	str.Meta.ID = UUID()
+	str.Meta.Type = ObjectString
+	str.Meta.Encoding = ObjectEncodingRaw
 	return str
 }
 
@@ -57,55 +57,51 @@
 	if !s.Exist() {
 		return nil, ErrKeyNotFound
 	}
-	return s.meta.Value, nil
+	return s.Meta.Value, nil
 }
 
 func (s *String) Set(val []byte, expire ...int64) error {
 	timestamp := Now()
 	mkey := MetaKey(s.txn.db, s.key)
 	if len(expire) != 0 && expire[0] > 0 {
-		old := s.meta.ExpireAt
-		s.meta.ExpireAt = timestamp + expire[0]
-<<<<<<< HEAD
-		if err := expireAt(s.txn, mkey, s.meta.ID, old, s.meta.ExpireAt); err != nil {
-=======
-		if err := expireAt(s.txn.t, mkey, s.meta.ID, old, s.meta.ExpireAt); err != nil {
->>>>>>> 88e36d1b
+		old := s.Meta.ExpireAt
+		s.Meta.ExpireAt = timestamp + expire[0]
+		if err := expireAt(s.txn.t, mkey, s.Meta.ID, old, s.Meta.ExpireAt); err != nil {
 			return err
 		}
 	} else {
 		//可能key不存在过期,因此不关系返回的错误
-		unExpireAt(s.txn, mkey, s.meta.ExpireAt)
-		s.meta.ExpireAt = 0
-	}
-	s.meta.Value = val
+		unExpireAt(s.txn.t, mkey, s.Meta.ExpireAt)
+		s.Meta.ExpireAt = 0
+	}
+	s.Meta.Value = val
 	return s.txn.t.Set(mkey, s.encode())
 }
 
 //Len value len
 func (s *String) Len() (int, error) {
-	return len(s.meta.Value), nil
+	return len(s.Meta.Value), nil
 }
 
 //Exist return ture if key exist
 func (s *String) Exist() bool {
-	if s.meta.Value == nil {
+	if s.Meta.Value == nil {
 		return false
 	}
 	return true
 }
 
 func (s *String) Append(value []byte) (int, error) {
-	s.meta.Value = append(s.meta.Value, value...)
-	s.meta.ExpireAt = 0
+	s.Meta.Value = append(s.Meta.Value, value...)
+	s.Meta.ExpireAt = 0
 	if err := s.txn.t.Set(MetaKey(s.txn.db, s.key), s.encode()); err != nil {
 		return 0, err
 	}
-	return len(s.meta.Value), nil
+	return len(s.Meta.Value), nil
 }
 
 func (s *String) GetSet(value []byte) ([]byte, error) {
-	v := s.meta.Value
+	v := s.Meta.Value
 	if err := s.Set(value); err != nil {
 		return nil, err
 	}
@@ -113,7 +109,7 @@
 }
 
 func (s *String) GetRange(start, end int) []byte {
-	vlen := len(s.meta.Value)
+	vlen := len(s.Meta.Value)
 	if end < 0 {
 		end = vlen + end
 	}
@@ -129,7 +125,7 @@
 	if start < 0 {
 		start = 0
 	}
-	return s.meta.Value[start:][:end+1]
+	return s.Meta.Value[start:][:end+1]
 }
 
 //TODO bug
@@ -145,7 +141,7 @@
 }
 
 func (s *String) Incr(delta int64) (int64, error) {
-	value := s.meta.Value
+	value := s.Meta.Value
 	if value != nil {
 		v, err := strconv.ParseInt(string(value), 10, 64)
 		if err != nil {
@@ -163,7 +159,7 @@
 }
 
 func (s *String) Incrf(delta float64) (float64, error) {
-	value := s.meta.Value
+	value := s.Meta.Value
 	if value != nil {
 		v, err := strconv.ParseFloat(string(value), 64)
 		if err != nil {
@@ -180,8 +176,8 @@
 }
 
 func (s *String) encode() []byte {
-	b := EncodeObject(&s.meta.Object)
-	b = append(b, s.meta.Value...)
+	b := EncodeObject(&s.Meta.Object)
+	b = append(b, s.Meta.Value...)
 	return b
 }
 
@@ -196,9 +192,9 @@
 		return nil
 	}
 
-	s.meta.Object = *obj
+	s.Meta.Object = *obj
 	if len(b) > ObjectEncodingLength {
-		s.meta.Value = b[ObjectEncodingLength:]
+		s.Meta.Value = b[ObjectEncodingLength:]
 	}
 	return nil
 }