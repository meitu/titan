--- conflicted
+++ resolved
@@ -2,11 +2,7 @@
 
 import (
 	"encoding/binary"
-<<<<<<< HEAD
 	"github.com/pingcap/tidb/kv"
-	"go.uber.org/zap"
-=======
->>>>>>> ac9e9df9
 	"strconv"
 	"time"
 
@@ -31,11 +27,8 @@
 	Score  float64
 }
 
-<<<<<<< HEAD
 const byteScoreLen = 8
 
-=======
->>>>>>> ac9e9df9
 func newZSet(txn *Transaction, key []byte) *ZSet {
 	now := Now()
 	return &ZSet{
