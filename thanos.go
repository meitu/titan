--- conflicted
+++ resolved
@@ -2,10 +2,7 @@
 
 import (
 	"net"
-<<<<<<< HEAD
-=======
 	"time"
->>>>>>> 2c31434f
 
 	"gitlab.meitu.com/platform/thanos/command"
 	"gitlab.meitu.com/platform/thanos/context"
@@ -26,10 +23,7 @@
 //Serve lisen fd , recv client connection ,leave connection to a separate goroutine
 func (s *Server) Serve(lis net.Listener) error {
 	zap.L().Info("thanos server start", zap.String("addr", lis.Addr().String()))
-<<<<<<< HEAD
-=======
 	s.servCtx.StartAt = time.Now()
->>>>>>> 2c31434f
 	s.lis = lis
 	for {
 		conn, err := lis.Accept()
